{
  "name": "kysely-codegen",
  "version": "0.12.0",
  "author": "Robin Blomberg",
  "license": "MIT",
  "main": "./dist/index.js",
  "types": "./dist/index.d.ts",
  "bin": {
    "kysely-codegen": "./dist/cli/bin.js"
  },
  "repository": {
    "type": "git",
    "url": "git+https://github.com/RobinBlomberg/kysely-codegen.git"
  },
  "bugs": {
    "url": "https://github.com/RobinBlomberg/kysely-codegen/issues"
  },
  "homepage": "https://github.com/RobinBlomberg/kysely-codegen#readme",
  "scripts": {
    "build": "rimraf dist && tsc",
    "ci": "run-s ci:*",
    "ci:build": "pnpm build",
    "ci:eslint": "pnpm lint:eslint --max-warnings=0 --report-unused-disable-directives",
    "ci:prettier": "pnpm lint:prettier",
    "ci:test": "pnpm test",
    "dev": "tsx watch ./src/cli/bin.ts",
    "docker:up": "docker-compose up -d",
    "fix": "run-s fix:*",
    "fix:eslint": "eslint --fix src",
    "fix:prettier": "prettier --write src",
    "lint": "run-p lint:*",
    "lint:eslint": "eslint src",
    "lint:prettier": "prettier --check src",
    "prepublishOnly": "pnpm run ci",
    "start": "node ./dist/cli/bin.js",
    "test": "ts-node-dev ./src/index.test.ts",
    "test:watch": "ts-node-dev --quiet --respawn ./src/index.test.ts",
    "upgrade": "ncu -u"
  },
  "dependencies": {
    "chalk": "4.1.2",
    "dotenv": "^16.4.1",
    "git-diff": "^2.0.6",
    "micromatch": "^4.0.5",
    "minimist": "^1.2.8"
  },
  "devDependencies": {
    "@libsql/kysely-libsql": "^0.3.0",
    "@robinblomberg/eslint-config-prettier": "^0.1.4",
    "@robinblomberg/eslint-config-robinblomberg": "0.25.0",
    "@robinblomberg/prettier-config": "^0.1.2",
    "@types/better-sqlite3": "^7.6.9",
    "@types/git-diff": "^2.0.7",
    "@types/micromatch": "^4.0.6",
    "@types/minimist": "^1.2.5",
    "@types/node": "^20.11.16",
    "@types/pg": "^8.11.0",
<<<<<<< HEAD
    "@types/tedious": "4.0.14",
=======
>>>>>>> 01007624
    "@typescript-eslint/parser": "^6.20.0",
    "better-sqlite3": "^9.3.0",
    "eslint": "^8.56.0",
    "kysely-bun-worker": "^0.5.6",
    "kysely": "^0.27.2",
    "mysql2": "^3.9.1",
    "npm-run-all": "^4.1.5",
    "pg": "^8.11.3",
    "pnpm": "^8.15.1",
    "prettier": "^3.2.4",
    "rimraf": "^5.0.5",
    "ts-node-dev": "^2.0.0",
    "tsx": "^4.7.0",
    "typescript": "^5.3.3",
    "vitest": "^1.2.2"
  },
  "peerDependencies": {
    "@libsql/kysely-libsql": "^0.3.0",
    "@tediousjs/connection-string": "^0.5.0",
    "better-sqlite3": ">=7.6.2",
    "kysely-bun-worker": "^0.5.3",
    "kysely": "^0.27.0",
    "mysql2": "^2.3.3 || ^3.0.0",
    "pg": "^8.8.0",
    "tarn": "^3.0.0",
    "tedious": "^16.6.0"
  },
  "peerDependenciesMeta": {
    "@libsql/kysely-libsql": {
      "optional": true
    },
    "@tediousjs/connection-string": {
      "optional": true
    },
    "better-sqlite3": {
      "optional": true
    },
    "kysely": {
      "optional": false
    },
    "kysely-bun-worker": {
      "optional": false
    },
    "mysql2": {
      "optional": true
    },
    "pg": {
      "optional": true
    },
    "tarn": {
      "optional": true
    },
    "tedious": {
      "optional": true
    }
  },
  "eslintConfig": {
    "extends": [
      "@robinblomberg/robinblomberg",
      "@robinblomberg/prettier"
    ],
    "ignorePatterns": "**/src/core/outputs/*.ts"
  },
  "prettier": "@robinblomberg/prettier-config"
}<|MERGE_RESOLUTION|>--- conflicted
+++ resolved
@@ -55,10 +55,7 @@
     "@types/minimist": "^1.2.5",
     "@types/node": "^20.11.16",
     "@types/pg": "^8.11.0",
-<<<<<<< HEAD
     "@types/tedious": "4.0.14",
-=======
->>>>>>> 01007624
     "@typescript-eslint/parser": "^6.20.0",
     "better-sqlite3": "^9.3.0",
     "eslint": "^8.56.0",
