--- conflicted
+++ resolved
@@ -30,12 +30,8 @@
   },
   "dependencies": {
     "chalk": "4.1.2",
-<<<<<<< HEAD
     "dotenv": "^16.0.3",
     "git-diff": "^2.0.6",
-=======
-    "dotenv": "^16.3.1",
->>>>>>> 2b16445e
     "micromatch": "^4.0.5",
     "minimist": "^1.2.8"
   },
@@ -43,7 +39,6 @@
     "@robinblomberg/eslint-config-prettier": "^0.1.4",
     "@robinblomberg/eslint-config-robinblomberg": "0.20.0",
     "@robinblomberg/prettier-config": "^0.1.2",
-<<<<<<< HEAD
     "@types/better-sqlite3": "^7.6.3",
     "@types/git-diff": "^2.0.3",
     "@types/micromatch": "^4.0.2",
@@ -57,21 +52,6 @@
     "mysql2": "^2.3.3",
     "pg": "^8.10.0",
     "pnpm": "^7.30.0",
-=======
-    "@types/better-sqlite3": "^7.6.5",
-    "@types/micromatch": "^4.0.3",
-    "@types/minimist": "^1.2.3",
-    "@types/node": "^20.8.4",
-    "@types/pg": "^8.10.5",
-    "@typescript-eslint/parser": "^6.7.5",
-    "better-sqlite3": "^9.0.0",
-    "eslint": "^8.51.0",
-    "kysely": "^0.26.3",
-    "mysql2": "^3.6.1",
-    "npm-check-updates": "^16.14.5",
-    "pg": "^8.11.3",
-    "pnpm": "^8.9.0",
->>>>>>> 2b16445e
     "ts-node-dev": "^2.0.0",
     "typescript": "^5.2.2"
   },
