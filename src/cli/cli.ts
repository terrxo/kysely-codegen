import minimist from 'minimist';
import type { DialectName } from '../core';
import {
  ConnectionStringParser,
  DialectManager,
  LogLevel,
  Logger,
} from '../core';
import { Generator } from '../generator';
import type { LOG_LEVEL_NAMES } from './constants';
import {
  DEFAULT_LOG_LEVEL,
  DEFAULT_OUT_FILE,
  DEFAULT_URL,
  VALID_DIALECTS,
} from './constants';
import { FLAGS } from './flags';

export type CliOptions = {
  camelCase?: boolean;
  dialectName?: DialectName | undefined;
  domains?: boolean;
  envFile?: string | undefined;
  excludePattern?: string | undefined;
  includePattern?: string | undefined;
  logLevel?: LogLevel;
  outFile?: string | undefined;
  print?: boolean;
  runtimeEnums?: boolean;
  schema?: string | undefined;
  typeOnlyImports?: boolean;
  url: string;
  verify?: boolean | undefined;
};

export type LogLevelName = (typeof LOG_LEVEL_NAMES)[number];

/**
 * Creates a kysely-codegen command-line interface.
 */
export class Cli {
  async generate(options: CliOptions) {
    const camelCase = !!options.camelCase;
    const excludePattern = options.excludePattern;
    const includePattern = options.includePattern;
<<<<<<< HEAD
    const runtimeEnums = options.runtimeEnums;
=======
    const outFile = options.outFile;
>>>>>>> d199d825
    const schema = options.schema;
    const typeOnlyImports = options.typeOnlyImports;

    const logger = new Logger(options.logLevel);

    const connectionStringParser = new ConnectionStringParser();
    const { connectionString, inferredDialectName } =
      connectionStringParser.parse({
        connectionString: options.url ?? DEFAULT_URL,
        dialectName: options.dialectName,
        envFile: options.envFile,
        logger,
      });

    if (options.dialectName) {
      logger.info(`Using dialect '${options.dialectName}'.`);
    } else {
      logger.info(`No dialect specified. Assuming '${inferredDialectName}'.`);
    }

    const dialectManager = new DialectManager({
      skipDomains: !!options.domains,
    });
    const dialect = dialectManager.getDialect(
      options.dialectName ?? inferredDialectName,
    );

    const db = await dialect.introspector.connect({
      connectionString,
      dialect,
    });

    const generator = new Generator();

    await generator.generate({
      camelCase,
      db,
      dialect,
      excludePattern,
      includePattern,
      logger,
      outFile,
      runtimeEnums,
      schema,
      typeOnlyImports,
      verify: options.verify,
    });

    await db.destroy();
  }

  #getLogLevel(name?: LogLevelName) {
    switch (name) {
      case 'silent':
        return LogLevel.SILENT;
      case 'info':
        return LogLevel.INFO;
      case 'error':
        return LogLevel.ERROR;
      case 'debug':
        return LogLevel.DEBUG;
      case 'warn':
        return LogLevel.WARN;
      default:
        return DEFAULT_LOG_LEVEL;
    }
  }

  #parseBoolean(input?: boolean | string) {
    return !!input && input !== 'false';
  }

  #serializeFlags() {
    const lines: { description: string; line: string }[] = [];
    let maxLineLength = 0;

    for (const { description, longName, shortName } of FLAGS) {
      let line = `  --${longName}`;

      if (shortName) {
        line += `, -${shortName}`;
      }

      if (line.length > maxLineLength) {
        maxLineLength = line.length;
      }

      lines.push({ description, line });
    }

    return lines.map(({ description, line }) => {
      const padding = ' '.repeat(maxLineLength - line.length + 2);
      return `${line}${padding}${description}`;
    });
  }

  #showHelp() {
    const flagLines = this.#serializeFlags();
    const lines = ['', 'kysely-codegen [options]', '', ...flagLines, ''];
    console.info(lines.join('\n'));
    process.exit(0);
  }

  parseOptions(args: string[], options?: { silent?: boolean }): CliOptions {
    const argv = minimist(args);

    const _: string[] = argv._;
    const camelCase = this.#parseBoolean(argv['camel-case']);
    const dialectName = argv.dialect;
    const domains = this.#parseBoolean(argv.domains);
    const envFile = argv['env-file'] as string | undefined;
    const excludePattern = argv['exclude-pattern'] as string | undefined;
    const help =
      !!argv.h || !!argv.help || _.includes('-h') || _.includes('--help');
    const includePattern = argv['include-pattern'] as string | undefined;
    const logLevel = this.#getLogLevel(argv['log-level']);
    const outFile =
      (argv['out-file'] as string | undefined) ??
      (argv.print ? undefined : DEFAULT_OUT_FILE);
    const print = this.#parseBoolean(argv.print);
    const runtimeEnums = this.#parseBoolean(argv['runtime-enums']);
    const schema = argv.schema as string | undefined;
    const typeOnlyImports = this.#parseBoolean(
      argv['type-only-imports'] ?? true,
    );
    const url = (argv.url as string) ?? DEFAULT_URL;
    const verify = this.#parseBoolean(argv.verify ?? false);

    try {
      for (const key in argv) {
        if (
          key !== '_' &&
          !FLAGS.some((flag) => {
            return [
              flag.shortName,
              flag.longName,
              ...(flag.longName.startsWith('no-')
                ? [flag.longName.slice(3)]
                : []),
            ].includes(key);
          })
        ) {
          throw new RangeError(`Invalid flag: "${key}"`);
        }
      }

      if (help && !options?.silent) {
        this.#showHelp();
      }

      if (dialectName && !VALID_DIALECTS.includes(dialectName)) {
        const dialectValues = VALID_DIALECTS.join(', ');
        throw new RangeError(
          `Parameter '--dialect' must have one of the following values: ${dialectValues}`,
        );
      }

      if (!url) {
        throw new TypeError(
          "Parameter '--url' must be a valid connection string. Examples:\n\n" +
            '  --url=postgres://username:password@mydomain.com/database\n' +
            '  --url=env(DATABASE_URL)',
        );
      }
    } catch (error) {
      if (logLevel > LogLevel.SILENT) {
        if (error instanceof Error) {
          console.error(new Logger().serializeError(error.message));

          if (logLevel >= LogLevel.DEBUG) {
            console.error();
            throw error;
          } else {
            process.exit(0);
          }
        } else {
          throw error;
        }
      }
    }

    return {
      camelCase,
      dialectName,
      domains,
      envFile,
      excludePattern,
      includePattern,
      logLevel,
      outFile,
      print,
      runtimeEnums,
      schema,
      typeOnlyImports,
      url,
      verify,
    };
  }

  async run(argv: string[]) {
    const options = this.parseOptions(argv);
    await this.generate(options);
  }
}<|MERGE_RESOLUTION|>--- conflicted
+++ resolved
@@ -43,11 +43,8 @@
     const camelCase = !!options.camelCase;
     const excludePattern = options.excludePattern;
     const includePattern = options.includePattern;
-<<<<<<< HEAD
+    const outFile = options.outFile;
     const runtimeEnums = options.runtimeEnums;
-=======
-    const outFile = options.outFile;
->>>>>>> d199d825
     const schema = options.schema;
     const typeOnlyImports = options.typeOnlyImports;
 
