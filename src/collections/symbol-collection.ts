import { toPascalCase } from '../case-converter';
import { ExpressionNode, ModuleReferenceNode, TemplateNode } from '../nodes';

export type SymbolMap = {
  [K in string]?: SymbolNode;
};

export type SymbolNameMap = {
  [K in string]?: string;
};

export type SymbolNode =
  | { node: ExpressionNode | TemplateNode; type: SymbolType.DEFINITION }
  | { node: ModuleReferenceNode; type: SymbolType.MODULE_REFERENCE }
  | { type: SymbolType.TABLE };

export const enum SymbolType {
  DEFINITION = 'Definition',
  MODULE_REFERENCE = 'ModuleReference',
  TABLE = 'Table',
}

export class SymbolCollection {
  readonly symbolNames: SymbolNameMap;
  readonly symbols: SymbolMap;

  constructor(symbols: SymbolMap = {}, symbolNames: SymbolNameMap = {}) {
    this.symbolNames = symbolNames;
    this.symbols = symbols;
  }

  entries() {
    return Object.entries(this.symbols).map(([id, symbol]) => ({
      id,
      name: this.symbolNames[id]!,
      symbol: symbol!,
    }));
  }

  get(id: string) {
    return this.symbols[id];
  }

  getName(id: string) {
    return this.symbolNames[id];
  }

  has(id: string) {
    return this.symbols[id] !== undefined;
  }

  set(id: string, symbol: SymbolNode) {
    let symbolName = this.symbolNames[id];

    if (symbolName) {
      return symbolName;
    }

    const symbolNames = new Set(Object.values(this.symbolNames));
<<<<<<< HEAD
    symbolName = toPascalCase(id.replaceAll('.', '_'));
=======
    symbolName = toPascalCase(id.replace(/[^a-zA-Z$_0-9]/g, '_'));
>>>>>>> 4c3300c6

    if (symbolNames.has(symbolName)) {
      let suffix = 2;

      while (symbolNames.has(`${symbolName}${suffix}`)) {
        suffix++;
      }

      symbolName += suffix;
    }

    this.symbols[id] = symbol;
    this.symbolNames[id] = symbolName;

    return symbolName;
  }
}<|MERGE_RESOLUTION|>--- conflicted
+++ resolved
@@ -57,11 +57,7 @@
     }
 
     const symbolNames = new Set(Object.values(this.symbolNames));
-<<<<<<< HEAD
-    symbolName = toPascalCase(id.replaceAll('.', '_'));
-=======
-    symbolName = toPascalCase(id.replace(/[^a-zA-Z$_0-9]/g, '_'));
->>>>>>> 4c3300c6
+    symbolName = toPascalCase(id.replaceAll(/[^\w$]/g, '_'));
 
     if (symbolNames.has(symbolName)) {
       let suffix = 2;
